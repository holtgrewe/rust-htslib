// Copyright 2014 Johannes Köster.
// Licensed under the MIT license (http://opensource.org/licenses/MIT)
// This file may not be copied, modified, or distributed
// except according to those terms.

//! Module for working with VCF and BCF files.
//!
//! # Performance Remarks
//!
//! Note that BCF corresponds to the in-memory representation of BCF/VCF records in Htslib
//! itself. Thus, it comes without a runtime penalty for parsing, in contrast to reading VCF
//! files.
//! # Example
//!   - Obtaining 0-based locus index of the VCF record.
//!   - Obtaining alleles of the VCF record.
//!   - calculate alt-allele dosage in a mutli-sample VCF / BCF
//!
//! ```
//! use crate::rust_htslib::bcf::{Reader, Read};
//! use std::convert::TryFrom;
//!
//! let path = &"test/test_string.vcf";
//! let mut bcf = Reader::from_path(path).expect("Error opening file.");
//! // iterate through each row of the vcf body.
//! for (i, record_result) in bcf.records().enumerate() {
//!     let mut record = record_result.expect("Fail to read record");
//!     let mut s = String::new();
//!      for allele in record.alleles() {
//!          for c in allele {
//!              s.push(char::from(*c))
//!          }
//!          s.push(' ')
//!      }
//!     // 0-based position and the list of alleles
//!     println!("Locus: {}, Alleles: {}", record.pos(), s);
//!     // number of sample in the vcf
//!     let sample_count = usize::try_from(record.sample_count()).unwrap();
//!
//!     // Counting ref, alt and missing alleles for each sample
//!     let mut n_ref = vec![0; sample_count];
//!     let mut n_alt = vec![0; sample_count];
//!     let mut n_missing = vec![0; sample_count];
//!     let gts = record.genotypes().expect("Error reading genotypes");
//!     for sample_index in 0..sample_count {
//!         // for each sample
//!         for gta in gts.get(sample_index).iter() {
//!             // for each allele
//!             match gta.index() {
//!                 Some(0) => n_ref[sample_index] += 1,  // reference allele
//!                 Some(_) => n_alt[sample_index] += 1,  // alt allele
//!                 None => n_missing[sample_index] += 1, // missing allele
//!             }
//!         }
//!     }
//! }
//! ```

use std::ffi;
use std::path::Path;
use std::rc::Rc;
use std::str;

use url::Url;

pub mod buffer;
pub mod header;
pub mod record;

use crate::bcf::header::{HeaderView, SampleSubset};
use crate::errors::{Error, Result};
use crate::htslib;

pub use crate::bcf::header::{Header, HeaderRecord};
pub use crate::bcf::record::Record;

/// A trait for a BCF reader with a read method.
pub trait Read: Sized {
    /// Read the next record.
    ///
    /// # Arguments
    /// * record - an empty record, that can be created with `bcf::Reader::empty_record`.
    ///
    /// # Returns
    /// None if end of file was reached, otherwise Some will contain
    /// a result with an error in case of failure.
    fn read(&mut self, record: &mut record::Record) -> Option<Result<()>>;

    /// Return an iterator over all records of the VCF/BCF file.
    fn records(&mut self) -> Records<'_, Self>;

    /// Return the header.
    fn header(&self) -> &HeaderView;

    /// Return empty record.  Can be reused multiple times.
    fn empty_record(&self) -> Record;

    /// Activate multi-threaded BCF/VCF read support in htslib. This should permit faster
    /// reading of large VCF files.
    ///
    /// Setting `nthreads` to `0` does not change the current state.  Note that it is not
    /// possible to set the number of background threads below `1` once it has been set.
    ///
    /// # Arguments
    ///
    /// * `n_threads` - number of extra background writer threads to use, must be `> 0`.
    fn set_threads(&mut self, n_threads: usize) -> Result<()>;
}

/// A VCF/BCF reader.
#[derive(Debug)]
pub struct Reader {
    inner: *mut htslib::htsFile,
    header: Rc<HeaderView>,
}

unsafe impl Send for Reader {}
/// # Safety
///
/// Implementation for `Reader::set_threads()` and `Writer::set_threads`.
pub unsafe fn set_threads(hts_file: *mut htslib::htsFile, n_threads: usize) -> Result<()> {
    assert!(n_threads > 0, "n_threads must be > 0");

    let r = htslib::hts_set_threads(hts_file, n_threads as i32);
    if r != 0 {
        Err(Error::SetThreads)
    } else {
        Ok(())
    }
}

impl Reader {
    /// Create a new reader from a given path.
    pub fn from_path<P: AsRef<Path>>(path: P) -> Result<Self> {
        match path.as_ref().to_str() {
<<<<<<< HEAD
            Some(p) if path.as_ref().exists() => Ok(Self::new(p.as_bytes())?),
=======
            Some(p) if !path.as_ref().exists() => Err(Error::FileNotFound { path: p.into() }),
            Some(p) => Ok(Self::new(&ffi::CString::new(p).unwrap())?),
>>>>>>> 71124ed3
            _ => Err(Error::NonUnicodePath),
        }
    }

    /// Create a new reader from a given URL.
    pub fn from_url(url: &Url) -> Result<Self> {
        Self::new(url.as_str().as_bytes())
    }

    /// Create a new reader from standard input.
    pub fn from_stdin() -> Result<Self> {
        Self::new(b"-")
    }

    fn new(path: &[u8]) -> Result<Self> {
        let htsfile = bcf_open(path, b"r")?;
        let header = unsafe { htslib::bcf_hdr_read(htsfile) };
        Ok(Reader {
            inner: htsfile,
            header: Rc::new(HeaderView::new(header)),
        })
    }
}

impl Read for Reader {
    fn read(&mut self, record: &mut record::Record) -> Option<Result<()>> {
        match unsafe { htslib::bcf_read(self.inner, self.header.inner, record.inner) } {
            0 => {
                unsafe {
                    // Always unpack record.
                    htslib::bcf_unpack(record.inner_mut(), htslib::BCF_UN_ALL as i32);
                }
                record.set_header(Rc::clone(&self.header));
                Some(Ok(()))
            }
            -1 => None,
            _ => Some(Err(Error::BcfInvalidRecord)),
        }
    }

    fn records(&mut self) -> Records<'_, Self> {
        Records { reader: self }
    }

    fn set_threads(&mut self, n_threads: usize) -> Result<()> {
        unsafe { set_threads(self.inner, n_threads) }
    }

    fn header(&self) -> &HeaderView {
        &self.header
    }

    /// Return empty record.  Can be reused multiple times.
    fn empty_record(&self) -> Record {
        Record::new(Rc::clone(&self.header))
    }
}

impl Drop for Reader {
    fn drop(&mut self) {
        unsafe {
            htslib::hts_close(self.inner);
        }
    }
}

/// An indexed VCF/BCF reader.
#[derive(Debug)]
pub struct IndexedReader {
    /// The synced VCF/BCF reader to use internally.
    inner: *mut htslib::bcf_srs_t,
    /// The header.
    header: Rc<HeaderView>,

    /// The position of the previous fetch, if any.
    current_region: Option<(u32, u64, u64)>,
}

unsafe impl Send for IndexedReader {}

impl IndexedReader {
    /// Create a new `IndexedReader` from path.
    ///
    /// # Arguments
    ///
    /// * `path` - the path to open.
    pub fn from_path<P: AsRef<Path>>(path: P) -> Result<Self> {
        let path = path.as_ref();
        match path.to_str() {
            Some(p) if path.exists() => Self::new(&ffi::CString::new(p)?),
            Some(p) => Err(Error::FileNotFound { path: p.into() }),
            None => Err(Error::NonUnicodePath),
        }
        }
    }

    /// Create a new `IndexedReader` from an URL.
    pub fn from_url(url: &Url) -> Result<Self> {
        Self::new(&ffi::CString::new(url.as_str()).unwrap())
    }

    /// Create a new `IndexedReader`.
    ///
    /// # Arguments
    ///
    /// * `path` - the path. Use "-" for stdin.
    fn new(path: &ffi::CStr) -> Result<Self> {
        // Create reader and require existence of index file.
        let ser_reader = unsafe { htslib::bcf_sr_init() };
        unsafe {
            htslib::bcf_sr_set_opt(ser_reader, 0);
        } // 0: BCF_SR_REQUIRE_IDX
          // Attach a file with the path from the arguments.
        if unsafe { htslib::bcf_sr_add_reader(ser_reader, path.as_ptr()) } >= 0 {
            let header = Rc::new(HeaderView::new(unsafe {
                htslib::bcf_hdr_dup((*(*ser_reader).readers.offset(0)).header)
            }));
            Ok(IndexedReader {
                inner: ser_reader,
                header,
                current_region: None,
            })
        } else {
            Err(Error::BcfOpen {
                target: path.to_str().unwrap().to_owned(),
            })
        }
    }

    /// Jump to the given region.
    ///
    /// # Arguments
    ///
    /// * `rid` - numeric ID of the reference to jump to; use `HeaderView::name2rid` for resolving
    ///           contig name to ID.
    /// * `start` - `0`-based start coordinate of region on reference.
    /// * `end` - `0`-based end coordinate of region on reference.
    pub fn fetch(&mut self, rid: u32, start: u64, end: u64) -> Result<()> {
        let contig = self.header.rid2name(rid).unwrap();
        let contig = ffi::CString::new(contig).unwrap();
        if unsafe { htslib::bcf_sr_seek(self.inner, contig.as_ptr(), start as i64) } != 0 {
            Err(Error::GenomicSeek {
                contig: contig.to_str().unwrap().to_owned(),
                start,
            })
        } else {
            self.current_region = Some((rid, start, end));
            Ok(())
        }
    }
}

impl Read for IndexedReader {
    fn read(&mut self, record: &mut record::Record) -> Option<Result<()>> {
        match unsafe { htslib::bcf_sr_next_line(self.inner) } {
            0 => {
                if unsafe { (*self.inner).errnum } != 0 {
                    Some(Err(Error::BcfInvalidRecord))
                } else {
                    None
                }
            }
            i => {
                assert!(i > 0, "Must not be negative");
                // Note that the sync BCF reader has a different interface than the others
                // as it keeps its own buffer already for each record.  An alternative here
                // would be to replace the `inner` value by an enum that can be a pointer
                // into a synced reader or an owning popinter to an allocated record.
                unsafe {
                    htslib::bcf_copy(
                        record.inner,
                        *(*(*self.inner).readers.offset(0)).buffer.offset(0),
                    );
                }

                unsafe {
                    // Always unpack record.
                    htslib::bcf_unpack(record.inner_mut(), htslib::BCF_UN_ALL as i32);
                }

                record.set_header(Rc::clone(&self.header));

                match self.current_region {
                    Some((rid, _start, end)) => {
                        if record.rid().is_some()
                            && rid == record.rid().unwrap()
                            && record.pos() as u64 <= end
                        {
                            Some(Ok(()))
                        } else {
                            None
                        }
                    }
                    None => Some(Ok(())),
                }
            }
        }
    }

    fn records(&mut self) -> Records<'_, Self> {
        Records { reader: self }
    }

    fn set_threads(&mut self, n_threads: usize) -> Result<()> {
        assert!(n_threads > 0, "n_threads must be > 0");

        let r = unsafe { htslib::bcf_sr_set_threads(self.inner, n_threads as i32) };
        if r != 0 {
            Err(Error::SetThreads)
        } else {
            Ok(())
        }
    }

    fn header(&self) -> &HeaderView {
        &self.header
    }

    fn empty_record(&self) -> Record {
        Record::new(Rc::clone(&self.header))
    }
}

impl Drop for IndexedReader {
    fn drop(&mut self) {
        unsafe { htslib::bcf_sr_destroy(self.inner) };
    }
}

/// This module contains the `SyncedReader` class and related code.
pub mod synced {

    use super::*;

    /// This module contains bitmask constants for `SyncedReader`.
    pub mod pairing {
        /// Allow different alleles, as long as they all are SNPs.
        pub const SNPS: u32 = crate::htslib::BCF_SR_PAIR_SNPS;
        /// The same as above, but with indels.
        pub const INDELS: u32 = crate::htslib::BCF_SR_PAIR_INDELS;
        /// Any combination of alleles can be returned by `bcf_sr_next_line()`.
        pub const ANY: u32 = crate::htslib::BCF_SR_PAIR_ANY;
        /// At least some of multiallelic ALTs must match.  Implied by all the others with the exception of `EXACT`.
        pub const SOME: u32 = crate::htslib::BCF_SR_PAIR_SOME;
        /// Allow REF-only records with SNPs.
        pub const SNP_REF: u32 = crate::htslib::BCF_SR_PAIR_SNP_REF;
        /// Allow REF-only records with indels.
        pub const INDEL_REF: u32 = crate::htslib::BCF_SR_PAIR_INDEL_REF;
        /// Require the exact same set of alleles in all files.
        pub const EXACT: u32 = crate::htslib::BCF_SR_PAIR_EXACT;
        /// `SNPS | INDELS`.
        pub const BOTH: u32 = crate::htslib::BCF_SR_PAIR_BOTH;
        /// `SNPS | INDELS | SNP_REF | INDEL_REF`.
        pub const BOTH_REF: u32 = crate::htslib::BCF_SR_PAIR_BOTH_REF;
    }

    /// A wrapper for `bcf_srs_t`; allows joint traversal of multiple VCF and/or BCF files.
    #[derive(Debug)]
    pub struct SyncedReader {
        /// Internal handle for the synced reader.
        inner: *mut crate::htslib::bcf_srs_t,

        /// RC's of `HeaderView`s of the readers.
        headers: Vec<Rc<HeaderView>>,

        /// The position of the previous fetch, if any.
        current_region: Option<(u32, u64, u64)>,
    }

    // TODO: add interface for setting threads, ensure that the pool is freed properly
    impl SyncedReader {
        pub fn new() -> Result<Self> {
            let inner = unsafe { crate::htslib::bcf_sr_init() };
            if inner.is_null() {
                return Err(Error::BcfAllocationError);
            }

            Ok(SyncedReader {
                inner,
                headers: Vec::new(),
                current_region: None,
            })
        }

        /// Enable or disable requiring of index
        pub fn set_require_index(&mut self, do_require: bool) {
            unsafe {
                (*self.inner).require_index = if do_require { 1 } else { 0 };
            }
        }

        /// Set the given bitmask of values from `sr_pairing` module.
        pub fn set_pairing(&mut self, bitmask: u32) {
            unsafe {
                // TODO: 1 actually is BCF_SR_PAIR_LOGIC but is not available here?
                crate::htslib::bcf_sr_set_opt(self.inner, 1, bitmask);
            }
        }

        /// Add new reader with the path to the file.
        pub fn add_reader<P: AsRef<Path>>(&mut self, path: P) -> Result<()> {
            match path.as_ref().to_str() {
                Some(p) if path.as_ref().exists() => {
                    let p_cstring = ffi::CString::new(p).unwrap();
                    let res =
                        unsafe { crate::htslib::bcf_sr_add_reader(self.inner, p_cstring.as_ptr()) };

                    if res == 0 {
                        return Err(Error::BcfOpen {
                            target: p.to_owned(),
                        });
                    }

                    let i = (self.reader_count() - 1) as isize;
                    let header = Rc::new(HeaderView::new(unsafe {
                        crate::htslib::bcf_hdr_dup((*(*self.inner).readers.offset(i)).header)
                    }));
                    self.headers.push(header);
                    Ok(())
                }
                _ => Err(Error::NonUnicodePath),
            }
        }

        /// Remove reader with the given index.
        pub fn remove_reader(&mut self, idx: u32) {
            if idx >= self.reader_count() {
                panic!("Invalid reader!");
            } else {
                unsafe {
                    crate::htslib::bcf_sr_remove_reader(self.inner, idx as i32);
                }
                self.headers.remove(idx as usize);
            }
        }

        /// Return number of open files/readers.
        pub fn reader_count(&self) -> u32 {
            unsafe { (*self.inner).nreaders as u32 }
        }

        /// Read next line and return number of readers that have the given line (0 if end of all files is reached).
        pub fn read_next(&mut self) -> Result<u32> {
            let num = unsafe { crate::htslib::bcf_sr_next_line(self.inner) as u32 };

            if num == 0 {
                if unsafe { (*self.inner).errnum } != 0 {
                    return Err(Error::BcfInvalidRecord);
                }
                Ok(0)
            } else {
                assert!(num > 0, "num returned by htslib must not be negative");
                match self.current_region {
                    Some((rid, _start, end)) => {
                        for idx in 0..self.reader_count() {
                            if !self.has_line(idx) {
                                continue;
                            }
                            unsafe {
                                let record = *(*(*self.inner).readers.offset(idx as isize))
                                    .buffer
                                    .offset(0);
                                if (*record).rid != (rid as i32) || (*record).pos >= (end as i64) {
                                    return Ok(0);
                                }
                            }
                        }
                        Ok(num)
                    }
                    None => Ok(num),
                }
            }
        }

        /// Return whether the given reader has the line.
        pub fn has_line(&self, idx: u32) -> bool {
            if idx >= self.reader_count() {
                panic!("Invalid reader!");
            } else {
                unsafe { (*(*self.inner).has_line.offset(idx as isize)) != 0 }
            }
        }

        /// Return record from the given reader, if any.
        pub fn record(&self, idx: u32) -> Option<Record> {
            if self.has_line(idx) {
                let record = Record::new(self.headers[idx as usize].clone());
                unsafe {
                    crate::htslib::bcf_copy(
                        record.inner,
                        *(*(*self.inner).readers.offset(idx as isize))
                            .buffer
                            .offset(0),
                    );
                }
                Some(record)
            } else {
                None
            }
        }

        /// Return header from the given reader.
        pub fn header(&self, idx: u32) -> &HeaderView {
            // TODO: is the mutability here correct?
            if idx >= self.reader_count() {
                panic!("Invalid reader!");
            } else {
                &self.headers[idx as usize]
            }
        }

        /// Jump to the given region.
        ///
        /// # Arguments
        ///
        /// * `rid` - numeric ID of the reference to jump to; use `HeaderView::name2rid` for resolving
        ///           contig name to ID.
        /// * `start` - `0`-based start coordinate of region on reference.
        /// * `end` - `0`-based end coordinate of region on reference.
        pub fn fetch(&mut self, rid: u32, start: u64, end: u64) -> Result<()> {
            let contig = {
                let contig = self.header(0).rid2name(rid).unwrap(); //.clone();
                ffi::CString::new(contig).unwrap()
            };
            if unsafe { htslib::bcf_sr_seek(self.inner, contig.as_ptr(), start as i64) } != 0 {
                Err(Error::GenomicSeek {
                    contig: contig.to_str().unwrap().to_owned(),
                    start,
                })
            } else {
                self.current_region = Some((rid, start, end));
                Ok(())
            }
        }
    }

    impl Drop for SyncedReader {
        fn drop(&mut self) {
            unsafe { crate::htslib::bcf_sr_destroy(self.inner) };
        }
    }
}

#[derive(Clone, Copy, Debug)]
pub enum Format {
    VCF,
    BCF,
}

/// A VCF/BCF writer.
#[derive(Debug)]
pub struct Writer {
    inner: *mut htslib::htsFile,
    header: Rc<HeaderView>,
    subset: Option<SampleSubset>,
}

unsafe impl Send for Writer {}

impl Writer {
    /// Create a new writer that writes to the given path.
    ///
    /// # Arguments
    ///
    /// * `path` - the path
    /// * `header` - header definition to use
    /// * `uncompressed` - disable compression
    /// * `vcf` - write VCF instead of BCF
    pub fn from_path<P: AsRef<Path>>(
        path: P,
        header: &Header,
        uncompressed: bool,
        format: Format,
    ) -> Result<Self> {
        if let Some(p) = path.as_ref().to_str() {
            Ok(Self::new(p.as_bytes(), header, uncompressed, format)?)
        } else {
            Err(Error::NonUnicodePath)
        }
    }

    /// Create a new writer from a URL.
    ///
    /// # Arguments
    ///
    /// * `url` - the URL
    /// * `header` - header definition to use
    /// * `uncompressed` - disable compression
    /// * `vcf` - write VCF instead of BCF
    pub fn from_url(
        url: &Url,
        header: &Header,
        uncompressed: bool,
        format: Format,
    ) -> Result<Self> {
        Self::new(url.as_str().as_bytes(), header, uncompressed, format)
    }

    /// Create a new writer to stdout.
    ///
    /// # Arguments
    ///
    /// * `header` - header definition to use
    /// * `uncompressed` - disable compression
    /// * `vcf` - write VCF instead of BCF
    pub fn from_stdout(header: &Header, uncompressed: bool, format: Format) -> Result<Self> {
        Self::new(b"-", header, uncompressed, format)
    }

    fn new(path: &[u8], header: &Header, uncompressed: bool, format: Format) -> Result<Self> {
        let mode: &[u8] = match (uncompressed, format) {
            (true, Format::VCF) => b"w",
            (false, Format::VCF) => b"wz",
            (true, Format::BCF) => b"wbu",
            (false, Format::BCF) => b"wb",
        };

        let htsfile = bcf_open(path, mode)?;
        unsafe { htslib::bcf_hdr_write(htsfile, header.inner) };
        Ok(Writer {
            inner: htsfile,
            header: Rc::new(HeaderView::new(unsafe {
                htslib::bcf_hdr_dup(header.inner)
            })),
            subset: header.subset.clone(),
        })
    }

    /// Obtain reference to the lightweight `HeaderView` of the BCF header.
    pub fn header(&self) -> &HeaderView {
        &self.header
    }

    /// Create empty record for writing to this writer.
    ///
    /// This record can then be reused multiple times.
    pub fn empty_record(&self) -> Record {
        record::Record::new(Rc::clone(&self.header))
    }

    /// Translate record to header of this writer.
    ///
    /// # Arguments
    ///
    /// - `record` - The `Record` to translate.
    pub fn translate(&mut self, record: &mut record::Record) {
        unsafe {
            htslib::bcf_translate(self.header.inner, record.header().inner, record.inner);
        }
        record.set_header(Rc::clone(&self.header));
    }

    /// Subset samples of record to match header of this writer.
    ///
    /// # Arguments
    ///
    /// - `record` - The `Record` to modify.
    pub fn subset(&mut self, record: &mut record::Record) {
        if let Some(ref mut subset) = self.subset {
            unsafe {
                htslib::bcf_subset(
                    self.header.inner,
                    record.inner,
                    subset.len() as i32,
                    subset.as_mut_ptr(),
                );
            }
        }
    }

    /// Write `record` to the Writer.
    ///
    /// # Arguments
    ///
    /// - `record` - The `Record` to write.
    pub fn write(&mut self, record: &record::Record) -> Result<()> {
        if unsafe { htslib::bcf_write(self.inner, self.header.inner, record.inner) } == -1 {
            Err(Error::WriteRecord)
        } else {
            Ok(())
        }
    }

    /// Activate multi-threaded BCF write support in htslib. This should permit faster
    /// writing of large BCF files.
    ///
    /// # Arguments
    ///
    /// * `n_threads` - number of extra background writer threads to use, must be `> 0`.
    pub fn set_threads(&mut self, n_threads: usize) -> Result<()> {
        unsafe { set_threads(self.inner, n_threads) }
    }
}

impl Drop for Writer {
    fn drop(&mut self) {
        unsafe {
            htslib::hts_close(self.inner);
        }
    }
}

#[derive(Debug)]
pub struct Records<'a, R: Read> {
    reader: &'a mut R,
}

impl<'a, R: Read> Iterator for Records<'a, R> {
    type Item = Result<record::Record>;

    fn next(&mut self) -> Option<Result<record::Record>> {
        let mut record = self.reader.empty_record();
        match self.reader.read(&mut record) {
            Some(Err(e)) => Some(Err(e)),
            Some(Ok(_)) => Some(Ok(record)),
            None => None,
        }
    }
}

/// Wrapper for opening a BCF file.
fn bcf_open(target: &[u8], mode: &[u8]) -> Result<*mut htslib::htsFile> {
    let p = ffi::CString::new(target).unwrap();
    let c_str = ffi::CString::new(mode).unwrap();
    let ret = unsafe { htslib::hts_open(p.as_ptr(), c_str.as_ptr()) };

    if ret.is_null() {
        return Err(Error::BcfOpen {
            target: str::from_utf8(target).unwrap().to_owned(),
        });
    }

    unsafe {
        if !(mode.contains(&b'w')
            || (*ret).format.category == htslib::htsFormatCategory_variant_data)
        {
            return Err(Error::BcfOpen {
                target: str::from_utf8(target).unwrap().to_owned(),
            });
        }
    }
    Ok(ret)
}

#[cfg(test)]
mod tests {
    use super::*;
    use crate::bcf::header::Id;
    use crate::bcf::record::Numeric;
    use crate::bcf::Reader;
    use std::convert::TryFrom;
    use std::fs::File;
    use std::io::prelude::Read as IoRead;
    use std::path::Path;
    use std::str;

    fn _test_read<P: AsRef<Path>>(path: &P) {
        let mut bcf = Reader::from_path(path).expect("Error opening file.");
        assert_eq!(bcf.header.samples(), [b"NA12878.subsample-0.25-0"]);

        for (i, rec) in bcf.records().enumerate() {
            let mut record = rec.expect("Error reading record.");
            assert_eq!(record.sample_count(), 1);

            assert_eq!(record.rid().expect("Error reading rid."), 0);
            assert_eq!(record.pos(), 10021 + i as i64);
            assert!((record.qual() - 0f32).abs() < std::f32::EPSILON);
            assert!(
                (record
                    .info(b"MQ0F")
                    .float()
                    .expect("Error reading info.")
                    .expect("Missing tag")[0]
                    - 1.0)
                    .abs()
                    < std::f32::EPSILON
            );
            if i == 59 {
                assert!(
                    (record
                        .info(b"SGB")
                        .float()
                        .expect("Error reading info.")
                        .expect("Missing tag")[0]
                        - -0.379885)
                        .abs()
                        < std::f32::EPSILON
                );
            }
            // the artificial "not observed" allele is present in each record.
            assert_eq!(record.alleles().iter().last().unwrap(), b"<X>");

            let mut fmt = record.format(b"PL");
            let pl = fmt.integer().expect("Error reading format.");
            assert_eq!(pl.len(), 1);
            if i == 59 {
                assert_eq!(pl[0].len(), 6);
            } else {
                assert_eq!(pl[0].len(), 3);
            }
        }
    }

    #[test]
    fn test_read() {
        _test_read(&"test/test.bcf");
    }

    #[test]
    fn test_reader_set_threads() {
        let path = &"test/test.bcf";
        let mut bcf = Reader::from_path(path).expect("Error opening file.");
        bcf.set_threads(2).unwrap();
    }

    #[test]
    fn test_writer_set_threads() {
        let path = &"test/test.bcf";
        let tmp = tempfile::Builder::new()
            .prefix("rust-htslib")
            .tempdir()
            .expect("Cannot create temp dir");
        let bcfpath = tmp.path().join("test.bcf");
        let bcf = Reader::from_path(path).expect("Error opening file.");
        let header = Header::from_template_subset(&bcf.header, &[b"NA12878.subsample-0.25-0"])
            .expect("Error subsetting samples.");
        let mut writer =
            Writer::from_path(&bcfpath, &header, false, Format::BCF).expect("Error opening file.");
        writer.set_threads(2).unwrap();
    }

    #[test]
    fn test_fetch() {
        let mut bcf = IndexedReader::from_path(&"test/test.bcf").expect("Error opening file.");
        bcf.set_threads(2).unwrap();
        let rid = bcf
            .header()
            .name2rid(b"1")
            .expect("Translating from contig '1' to ID failed.");
        bcf.fetch(rid, 10_033, 10_060).expect("Fetching failed");
        assert_eq!(bcf.records().count(), 28);
    }

    #[test]
    fn test_write() {
        let mut bcf = Reader::from_path(&"test/test_multi.bcf").expect("Error opening file.");
        let tmp = tempfile::Builder::new()
            .prefix("rust-htslib")
            .tempdir()
            .expect("Cannot create temp dir");
        let bcfpath = tmp.path().join("test.bcf");
        println!("{:?}", bcfpath);
        {
            let header = Header::from_template_subset(&bcf.header, &[b"NA12878.subsample-0.25-0"])
                .expect("Error subsetting samples.");
            let mut writer = Writer::from_path(&bcfpath, &header, false, Format::BCF)
                .expect("Error opening file.");
            for rec in bcf.records() {
                let mut record = rec.expect("Error reading record.");
                writer.translate(&mut record);
                writer.subset(&mut record);
                record.trim_alleles().expect("Error trimming alleles.");
                writer.write(&record).expect("Error writing record");
            }
        }
        {
            _test_read(&bcfpath);
        }
        tmp.close().expect("Failed to delete temp dir");
    }

    #[test]
    fn test_strings() {
        let mut vcf = Reader::from_path(&"test/test_string.vcf").expect("Error opening file.");
        let fs1 = [
            &b"LongString1"[..],
            &b"LongString2"[..],
            &b"."[..],
            &b"LongString4"[..],
            &b"evenlength"[..],
            &b"ss6"[..],
        ];
        for (i, rec) in vcf.records().enumerate() {
            println!("record {}", i);
            let mut record = rec.expect("Error reading record.");
            assert_eq!(
                record
                    .info(b"S1")
                    .string()
                    .expect("Error reading string.")
                    .expect("Missing tag")[0],
                format!("string{}", i + 1).as_bytes()
            );
            println!(
                "{}",
                String::from_utf8_lossy(
                    record
                        .format(b"FS1")
                        .string()
                        .expect("Error reading string.")[0]
                )
            );
            assert_eq!(
                record
                    .format(b"FS1")
                    .string()
                    .expect("Error reading string.")[0],
                fs1[i]
            );
        }
    }

    #[test]
    fn test_missing() {
        let mut vcf = Reader::from_path(&"test/test_missing.vcf").expect("Error opening file.");
        let fn4 = [
            &[
                i32::missing(),
                i32::missing(),
                i32::missing(),
                i32::missing(),
            ][..],
            &[i32::missing()][..],
        ];
        let f1 = [false, true];
        for (i, rec) in vcf.records().enumerate() {
            let mut record = rec.expect("Error reading record.");
            assert_eq!(
                record
                    .info(b"F1")
                    .float()
                    .expect("Error reading float.")
                    .expect("Missing tag")[0]
                    .is_nan(),
                f1[i]
            );
            assert_eq!(
                record
                    .format(b"FN4")
                    .integer()
                    .expect("Error reading integer.")[1],
                fn4[i]
            );
            assert!(
                record.format(b"FF4").float().expect("Error reading float.")[1]
                    .iter()
                    .all(|&v| v.is_missing())
            );
        }
    }

    #[test]
    fn test_genotypes() {
        let mut vcf = Reader::from_path(&"test/test_string.vcf").expect("Error opening file.");
        let expected = ["./1", "1|1", "0/1", "0|1", "1|.", "1/1"];
        for (rec, exp_gt) in vcf.records().zip(expected.iter()) {
            let mut rec = rec.expect("Error reading record.");
            let genotypes = rec.genotypes().expect("Error reading genotypes");
            assert_eq!(&format!("{}", genotypes.get(0)), exp_gt);
        }
    }

    #[test]
    fn test_header_ids() {
        let vcf = Reader::from_path(&"test/test_string.vcf").expect("Error opening file.");
        let header = &vcf.header();
        use crate::bcf::header::Id;

        assert_eq!(header.id_to_name(Id(4)), b"GT");
        assert_eq!(header.name_to_id(b"GT").unwrap(), Id(4));
        assert!(header.name_to_id(b"XX").is_err());
    }

    #[test]
    fn test_header_samples() {
        let vcf = Reader::from_path(&"test/test_string.vcf").expect("Error opening file.");
        let header = &vcf.header();

        assert_eq!(header.id_to_sample(Id(0)), b"one");
        assert_eq!(header.id_to_sample(Id(1)), b"two");
        assert_eq!(header.sample_to_id(b"one").unwrap(), Id(0));
        assert_eq!(header.sample_to_id(b"two").unwrap(), Id(1));
        assert!(header.sample_to_id(b"three").is_err());
    }

    #[test]
    fn test_header_contigs() {
        let vcf = Reader::from_path(&"test/test_multi.bcf").expect("Error opening file.");
        let header = &vcf.header();

        assert_eq!(header.contig_count(), 86);

        // test existing contig names and IDs
        assert_eq!(header.rid2name(0).unwrap(), b"1");
        assert_eq!(header.name2rid(b"1").unwrap(), 0);

        assert_eq!(header.rid2name(85).unwrap(), b"hs37d5");
        assert_eq!(header.name2rid(b"hs37d5").unwrap(), 85);

        // test nonexistent contig names and IDs
        assert!(header.name2rid(b"nonexistent_contig").is_err());
        assert!(header.rid2name(100).is_err());
    }

    #[test]
    fn test_header_records() {
        let vcf = Reader::from_path(&"test/test_string.vcf").expect("Error opening file.");
        let records = vcf.header().header_records();
        assert_eq!(records.len(), 10);

        match records[1] {
            HeaderRecord::Filter {
                ref key,
                ref values,
            } => {
                assert_eq!(key, "FILTER");
                assert_eq!(values["ID"], "PASS");
            }
            _ => {
                panic!("Invalid HeaderRecord");
            }
        }
    }

    #[test]
    fn test_header_info_types() {
        let vcf = Reader::from_path(&"test/test.bcf").unwrap();
        let header = vcf.header();
        let truth = vec![
            (
                // INFO=<ID=INDEL,Number=0,Type=Flag>
                "INDEL",
                header::TagType::Flag,
                header::TagLength::Fixed(0),
            ),
            (
                // INFO=<ID=DP,Number=1,Type=Integer>
                "DP",
                header::TagType::Integer,
                header::TagLength::Fixed(1),
            ),
            (
                // INFO=<ID=QS,Number=R,Type=Float>
                "QS",
                header::TagType::Float,
                header::TagLength::Alleles,
            ),
            (
                // INFO=<ID=I16,Number=16,Type=Float>
                "I16",
                header::TagType::Float,
                header::TagLength::Fixed(16),
            ),
        ];
        for (ref_name, ref_type, ref_length) in truth {
            let (tag_type, tag_length) = header.info_type(ref_name.as_bytes()).unwrap();
            assert_eq!(tag_type, ref_type);
            assert_eq!(tag_length, ref_length);
        }

        let vcf = Reader::from_path(&"test/test_svlen.vcf").unwrap();
        let header = vcf.header();
        let truth = vec![
            (
                // INFO=<ID=IMPRECISE,Number=0,Type=Flag>
                "IMPRECISE",
                header::TagType::Flag,
                header::TagLength::Fixed(0),
            ),
            (
                // INFO=<ID=SVTYPE,Number=1,Type=String>
                "SVTYPE",
                header::TagType::String,
                header::TagLength::Fixed(1),
            ),
            (
                // INFO=<ID=SVLEN,Number=.,Type=Integer>
                "SVLEN",
                header::TagType::Integer,
                header::TagLength::Variable,
            ),
            (
                // INFO<ID=CIGAR,Number=A,Type=String>
                "CIGAR",
                header::TagType::String,
                header::TagLength::AltAlleles,
            ),
        ];
        for (ref_name, ref_type, ref_length) in truth {
            let (tag_type, tag_length) = header.info_type(ref_name.as_bytes()).unwrap();
            assert_eq!(tag_type, ref_type);
            assert_eq!(tag_length, ref_length);
        }

        assert!(header.info_type(b"NOT_THERE").is_err());
    }

    #[test]
    fn test_remove_alleles() {
        let mut bcf = Reader::from_path(&"test/test_multi.bcf").unwrap();
        for res in bcf.records() {
            let mut record = res.unwrap();
            if record.pos() == 10080 {
                record.remove_alleles(&[false, false, true]).unwrap();
                assert_eq!(record.alleles(), [b"A", b"C"]);
            }
        }
    }

    // Helper function reading full file into string.
    fn read_all<P: AsRef<Path>>(path: P) -> String {
        let mut file = File::open(path.as_ref())
            .unwrap_or_else(|_| panic!("Unable to open the file: {:?}", path.as_ref()));
        let mut contents = String::new();
        file.read_to_string(&mut contents)
            .unwrap_or_else(|_| panic!("Unable to read the file: {:?}", path.as_ref()));
        contents
    }

    // Open `test_various.vcf`, add a record from scratch to it and write it out again.
    //
    // This exercises the full functionality of updating information in a `record::Record`.
    #[test]
    fn test_write_various() {
        // Open reader, then create writer.
        let tmp = tempfile::Builder::new()
            .prefix("rust-htslib")
            .tempdir()
            .expect("Cannot create temp dir");
        let out_path = tmp.path().join("test_various.out.vcf");

        let vcf = Reader::from_path(&"test/test_various.vcf").expect("Error opening file.");
        // The writer goes into its own block so we can ensure that the file is closed and
        // all data is written below.
        {
            let mut writer = Writer::from_path(
                &out_path,
                &Header::from_template(&vcf.header()),
                true,
                Format::VCF,
            )
            .expect("Error opening file.");
            let header = writer.header().clone();

            // Setup empty record, filled below.
            let mut record = writer.empty_record();

            record.set_rid(Some(0));
            assert_eq!(record.rid().unwrap(), 0);

            record.set_pos(12);
            assert_eq!(record.pos(), 12);

            assert_eq!(str::from_utf8(record.id().as_ref()).unwrap(), ".");
            record.set_id(b"to_be_cleared").unwrap();
            assert_eq!(
                str::from_utf8(record.id().as_ref()).unwrap(),
                "to_be_cleared"
            );
            record.clear_id().unwrap();
            assert_eq!(str::from_utf8(record.id().as_ref()).unwrap(), ".");
            record.set_id(b"first_id").unwrap();
            record.push_id(b"second_id").unwrap();
            record.push_id(b"first_id").unwrap();

            assert!(record.filters().next().is_none());
            record.set_filters(&[header.name_to_id(b"q10").unwrap()]);
            record.push_filter(header.name_to_id(b"s50").unwrap());
            record.remove_filter(header.name_to_id(b"q10").unwrap(), true);
            record.push_filter(header.name_to_id(b"q10").unwrap());

            record.set_alleles(&[b"C", b"T", b"G"]).unwrap();

            record.set_qual(10.0);

            record.push_info_integer(b"N1", &[32]).unwrap();
            record.push_info_float(b"F1", &[33.0]).unwrap();
            record.push_info_string(b"S1", &[b"fourtytwo"]).unwrap();
            record.push_info_flag(b"X1").unwrap();

            record
                .push_format_string(b"FS1", &[&b"yes"[..], &b"no"[..]])
                .unwrap();
            record.push_format_integer(b"FF1", &[43, 11]).unwrap();
            record.push_format_float(b"FN1", &[42.0, 10.0]).unwrap();
            record
                .push_format_char(b"CH1", &[b"A"[0], b"B"[0]])
                .unwrap();

            // Finally, write out the record.
            writer.write(&record).unwrap();
        }

        // Now, compare expected and real output.
        let expected = read_all("test/test_various.out.vcf");
        let actual = read_all(&out_path);
        assert_eq!(expected, actual);
    }

    #[test]
    fn test_remove_headers() {
        let vcf = Reader::from_path(&"test/test_headers.vcf").expect("Error opening file.");
        let tmp = tempfile::Builder::new()
            .prefix("rust-htslib")
            .tempdir()
            .expect("Cannot create temp dir");
        let vcfpath = tmp.path().join("test.vcf");
        let mut header = Header::from_template(&vcf.header);
        header
            .remove_contig(b"contig2")
            .remove_info(b"INFO2")
            .remove_format(b"FORMAT2")
            .remove_filter(b"FILTER2")
            .remove_structured(b"Foo2")
            .remove_generic(b"Bar2");
        {
            let mut _writer = Writer::from_path(&vcfpath, &header, true, Format::VCF)
                .expect("Error opening output file.");
            // Note that we don't need to write anything, we are just looking at the header.
        }

        let expected = read_all("test/test_headers.out.vcf");
        let actual = read_all(&vcfpath);
        assert_eq!(expected, actual);
    }

    #[test]
    fn test_synced_reader() {
        let mut reader = synced::SyncedReader::new().unwrap();
        reader.set_require_index(true);
        reader.set_pairing(synced::pairing::SNPS);

        assert_eq!(reader.reader_count(), 0);
        reader.add_reader(&"test/test_left.vcf.gz").unwrap();
        reader.add_reader(&"test/test_right.vcf.gz").unwrap();
        assert_eq!(reader.reader_count(), 2);

        let res1 = reader.read_next();
        assert_eq!(res1.unwrap(), 2);
        assert!(reader.has_line(0));
        assert!(reader.has_line(1));

        let res2 = reader.read_next();
        assert_eq!(res2.unwrap(), 1);
        assert!(reader.has_line(0));
        assert!(!reader.has_line(1));

        let res3 = reader.read_next();
        assert_eq!(res3.unwrap(), 1);
        assert!(!reader.has_line(0));
        assert!(reader.has_line(1));

        let res4 = reader.read_next();
        assert_eq!(res4.unwrap(), 0);
    }

    #[test]
    fn test_synced_reader_fetch() {
        let mut reader = synced::SyncedReader::new().unwrap();
        reader.set_require_index(true);
        reader.set_pairing(synced::pairing::SNPS);

        assert_eq!(reader.reader_count(), 0);
        reader.add_reader(&"test/test_left.vcf.gz").unwrap();
        reader.add_reader(&"test/test_right.vcf.gz").unwrap();
        assert_eq!(reader.reader_count(), 2);

        reader.fetch(0, 0, 1000).unwrap();
        let res1 = reader.read_next();
        assert_eq!(res1.unwrap(), 2);
        assert!(reader.has_line(0));
        assert!(reader.has_line(1));

        let res2 = reader.read_next();
        assert_eq!(res2.unwrap(), 1);
        assert!(reader.has_line(0));
        assert!(!reader.has_line(1));

        let res3 = reader.read_next();
        assert_eq!(res3.unwrap(), 1);
        assert!(!reader.has_line(0));
        assert!(reader.has_line(1));

        let res4 = reader.read_next();
        assert_eq!(res4.unwrap(), 0);
    }

    #[test]
    fn test_svlen() {
        let mut reader = Reader::from_path("test/test_svlen.vcf").unwrap();

        let mut record = reader.empty_record();
        reader.read(&mut record).unwrap();

        assert_eq!(record.info(b"SVLEN").integer().unwrap(), Some(&[-127][..]));
    }

    #[test]
    fn test_fails_on_bam() {
        let reader = Reader::from_path("test/test.bam");
        assert!(reader.is_err());
    }

    #[test]
    fn test_fails_on_non_existiant() {
        let reader = Reader::from_path("test/no_such_file");
        assert!(reader.is_err());
    }

    #[test]
    fn test_multi_string_info_tag() {
        let mut reader = Reader::from_path("test/test-info-multi-string.vcf").unwrap();
        let mut rec = reader.empty_record();
        let _ = reader.read(&mut rec);

        assert_eq!(rec.info(b"ANN").string().unwrap().unwrap().len(), 14);
    }

    #[test]
    fn test_multi_string_info_tag_number_a() {
        let mut reader = Reader::from_path("test/test-info-multi-string-number=A.vcf").unwrap();
        let mut rec = reader.empty_record();
        let _ = reader.read(&mut rec);

        assert_eq!(rec.info(b"X").string().unwrap().unwrap().len(), 2);
    }

    #[test]
    fn test_alt_allele_dosage() {
        let path = &"test/test_string.vcf";
        let mut bcf = Reader::from_path(path).expect("Error opening file.");
        let header = bcf.header();
        // FORMAT fields of first record of the vcf should look like:
        // GT:FS1:FN1	./1:LongString1:1	1/1:ss1:2
        let mut first_record = bcf.records().next().unwrap().expect("Fail to read record");
        let sample_count = usize::try_from(first_record.sample_count()).unwrap();
        assert_eq!(sample_count, 2);
        let mut n_ref = vec![0; sample_count];
        let mut n_alt = vec![0; sample_count];
        let mut n_missing = vec![0; sample_count];
        let gts = first_record.genotypes().expect("Error reading genotypes");
        for sample_index in 0..sample_count {
            // for each sample
            for gta in gts.get(sample_index).iter() {
                // for each allele
                match gta.index() {
                    Some(0) => n_ref[sample_index] += 1,  // reference allele
                    Some(_) => n_alt[sample_index] += 1,  // alt allele
                    None => n_missing[sample_index] += 1, // missing allele
                }
            }
        }
        assert_eq!(n_ref, [0, 0]);
        assert_eq!(n_alt, [1, 2]);
        assert_eq!(n_missing, [1, 0]);
    }
}<|MERGE_RESOLUTION|>--- conflicted
+++ resolved
@@ -132,12 +132,8 @@
     /// Create a new reader from a given path.
     pub fn from_path<P: AsRef<Path>>(path: P) -> Result<Self> {
         match path.as_ref().to_str() {
-<<<<<<< HEAD
-            Some(p) if path.as_ref().exists() => Ok(Self::new(p.as_bytes())?),
-=======
             Some(p) if !path.as_ref().exists() => Err(Error::FileNotFound { path: p.into() }),
             Some(p) => Ok(Self::new(&ffi::CString::new(p).unwrap())?),
->>>>>>> 71124ed3
             _ => Err(Error::NonUnicodePath),
         }
     }
@@ -230,7 +226,6 @@
             Some(p) if path.exists() => Self::new(&ffi::CString::new(p)?),
             Some(p) => Err(Error::FileNotFound { path: p.into() }),
             None => Err(Error::NonUnicodePath),
-        }
         }
     }
 
